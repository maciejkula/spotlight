--- conflicted
+++ resolved
@@ -227,11 +227,9 @@
 
                 self._optimizer.zero_grad()
 
-<<<<<<< HEAD
-                loss = self._loss_func(ratings_var, predictions)
-=======
+
                 loss = self._loss_func(batch_ratings, predictions)
->>>>>>> c3bae113
+
                 epoch_loss += loss.item()
 
                 loss.backward()
