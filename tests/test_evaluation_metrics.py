--- conflicted
+++ resolved
@@ -4,13 +4,8 @@
 
 import pytest
 
-<<<<<<< HEAD
-from spotlight.evaluation import precision_recall_score, intra_distance_score
-from spotlight.cross_validation import random_train_test_split
-=======
 from spotlight.evaluation import precision_recall_score, sequence_precision_recall_score
 from spotlight.cross_validation import random_train_test_split, user_based_train_test_split
->>>>>>> 50e630fa
 from spotlight.datasets import movielens
 from spotlight.factorization.implicit import ImplicitFactorizationModel
 from spotlight.sequence.implicit import ImplicitSequenceModel
@@ -115,15 +110,4 @@
     if not isinstance(k, list):
         assert len(precision.shape) == 1
     else:
-        assert precision.shape[1] == len(k)
-
-
-def test_intra_distance(data):
-
-    (train, test, model) = data
-
-    k = 5
-    distances = intra_distance_score(model, train, k=k)
-
-    assert len(distances) == test.num_users
-    assert len(distances[0]) == k * (k - 1) / 2+        assert precision.shape[1] == len(k)